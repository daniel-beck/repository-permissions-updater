--- conflicted
+++ resolved
@@ -8,8 +8,5 @@
 - "msaraswat"
 - "adityakalia"
 - "byaminov"
-<<<<<<< HEAD
 - "tmehra"
-=======
-- "kmalhotra"
->>>>>>> fc88eb14
+- "kmalhotra"